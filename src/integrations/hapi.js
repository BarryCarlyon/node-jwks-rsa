--- conflicted
+++ resolved
@@ -41,20 +41,12 @@
   return function secretProvider(decoded, cb) {
     // We cannot find a signing certificate if there is no header (no kid).
     if (!decoded || !decoded.header) {
-<<<<<<< HEAD
       return cb(new Error('Cannot find a signing certificate if there is no header'), null, null);
-=======
-      return cb(new Error('Invalid JWT header'), null, null);
->>>>>>> 216adea7
     }
 
     // Only RS256 is supported.
     if (decoded.header.alg !== 'RS256') {
-<<<<<<< HEAD
-      return cb(new Error('Unsupported algorithm ' + decoded.header.alg), null, null);
-=======
-      return cb(new Error('An invalid signing algorithm was specified, node-jwks-rsa supports only RS256'), null, null);
->>>>>>> 216adea7
+      return cb(new Error('Unsupported algorithm ' + decoded.header.alg + ' supplied. node-jwks-rsa supports only RS256'), null, null);
     }
 
     client.getSigningKey(decoded.header.kid, (err, key) => {
