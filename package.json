--- conflicted
+++ resolved
@@ -5,21 +5,13 @@
   "main": "lib/index.js",
   "types": "index.d.ts",
   "dependencies": {
-<<<<<<< HEAD
     "@types/express-jwt": "0.0.41",
-    "debug": "^2.2.0",
-    "limiter": "^1.1.0",
-    "lru-memoizer": "^1.6.0",
-    "ms": "^2.0.0",
-    "request": "^2.73.0"
-=======
     "debug": "^2.6.9",
     "jsonwebtoken": "^8.5.1",
     "limiter": "^1.1.4",
     "lru-memoizer": "^1.12.0",
     "ms": "^2.1.1",
     "request": "^2.88.0"
->>>>>>> 27ca58f1
   },
   "devDependencies": {
     "@types/express-jwt": "0.0.42",
